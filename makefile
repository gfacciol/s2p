# the following two options are used to control all C and C++ compilations
export CFLAGS =   -march=native -O3
export CXXFLAGS = -march=native -O3

# these options are only used for the programs directly inside "./c/"
LDLIBS = -lstdc++
IIOLIBS = -lz -ltiff -lpng -ljpeg -lm
GEOLIBS = -lgeotiff -ltiff
FFTLIBS = -lfftw3f -lfftw3

# The following conditional statement appends "-std=gnu99" to CFLAGS when the
# compiler does not define __STDC_VERSION__.  The idea is that many older
# compilers are able to compile standard C when given that option.
# This hack seems to work for all versions of gcc, clang and icc.
CVERSION = $(shell $(CC) -dM -E - < /dev/null | grep __STDC_VERSION__)
ifeq ($(CVERSION),)
CFLAGS := $(CFLAGS) -std=gnu99
endif

# names of source and destination directories
SRCDIR = c
BINDIR = bin

# default rule builds only the programs necessary for the test
default: $(BINDIR) homography sift imscript mgm piio

# the "all" rule builds three further correlators
all: default msmw3 sgbm tvl1

# test for the default configuration
test: default
	python -u s2p_test.py --all

# make sure that the destination directory is built
$(BINDIR):
	mkdir -p $(BINDIR)

#
# three standard "modules": homography, sift, and mgm
#

homography: $(BINDIR)
	$(MAKE) -j -C c/homography
	cp c/homography/homography $(BINDIR)

sift: $(BINDIR)
	$(MAKE) -j -C c/sift
	cp c/sift/sift_roi $(BINDIR)
	cp c/sift/matching $(BINDIR)

mgm:
	$(MAKE) -C 3rdparty/mgm
	cp 3rdparty/mgm/mgm $(BINDIR)

# piio: a required python extension
piio: s2plib/piio/libiio.so

s2plib/piio/libiio.so: s2plib/piio/setup.py s2plib/piio/freemem.c s2plib/piio/iio.c s2plib/piio/iio.h
	$(MAKE) -C s2plib/piio


#
# rules for optional "modules": msmw, asift, sgbm, tvl1, etc
#

asift:
	mkdir -p $(BINDIR)/build_asift
	cd $(BINDIR)/build_asift; cmake -D CMAKE_BUILD_TYPE=Release ../../3rdparty/demo_ASIFT_src; $(MAKE)
	cp $(BINDIR)/build_asift/demo_ASIFT $(BINDIR)

sgbm:
	$(MAKE) -C 3rdparty/sgbm
	cp 3rdparty/sgbm/sgbm $(BINDIR)

sgbm_opencv:
	mkdir -p bin/build_sgbm
	cd bin/build_sgbm; cmake -D CMAKE_BUILD_TYPE=Release -D CMAKE_PREFIX_PATH=~/local ../../3rdparty/stereo_hirschmuller_2008; $(MAKE)
	cp bin/build_sgbm/sgbm2 $(BINDIR)
	cp bin/build_sgbm/SGBM $(BINDIR)
	cp 3rdparty/stereo_hirschmuller_2008/callSGBM.sh $(BINDIR)
	cp 3rdparty/stereo_hirschmuller_2008/callSGBM_lap.sh $(BINDIR)
	cp 3rdparty/stereo_hirschmuller_2008/callSGBM_cauchy.sh $(BINDIR)

msmw:
	mkdir -p $(BINDIR)/build_msmw
	cd $(BINDIR)/build_msmw; cmake -D CMAKE_BUILD_TYPE=Release ../../3rdparty/msmw; $(MAKE)
	cp $(BINDIR)/build_msmw/libstereo/iip_stereo_correlation_multi_win2 $(BINDIR)

msmw2:
	mkdir -p $(BINDIR)/build_msmw2
	cd $(BINDIR)/build_msmw2; cmake -D CMAKE_BUILD_TYPE=Release ../../3rdparty/msmw2; $(MAKE)
	cp $(BINDIR)/build_msmw2/libstereo_newversion/iip_stereo_correlation_multi_win2_newversion $(BINDIR)

msmw3:
	mkdir -p $(BINDIR)/build_msmw3
	cd $(BINDIR)/build_msmw3; cmake -D CMAKE_BUILD_TYPE=Release ../../c/msmw; $(MAKE)
	cp $(BINDIR)/build_msmw3/msmw $(BINDIR)

tvl1:
	$(MAKE) -C 3rdparty/tvl1flow_3
	cp 3rdparty/tvl1flow_3/tvl1flow $(BINDIR)
	cp 3rdparty/tvl1flow_3/callTVL1.sh $(BINDIR)



#
# rules to build the programs under the source directory
#

PROGRAMS = $(addprefix $(BINDIR)/,$(SRC))
SRC = $(SRCIIO) $(SRCFFT) $(SRCKKK)
SRCIIO = downsa backflow synflow imprintf iion qauto qeasy crop bdint morsi\
	morphoop cldmask disp_to_h_projective colormesh_projective\
	remove_small_cc plambda homwarp
SRCFFT = gblur blur fftconvolve zoom_zeropadding zoom_2d
SRCKKK = watermask disp_to_h colormesh disp2ply bin2asc siftu ransac srtm4\
	srtm4_which_tile plyflatten plyextrema plytodsm

imscript: $(BINDIR) $(PROGRAMS)

$(addprefix $(BINDIR)/,$(SRCIIO)) : $(BINDIR)/% : $(SRCDIR)/%.c $(SRCDIR)/iio.o
	$(CC) $(CFLAGS) $^ -o $@ $(IIOLIBS)

$(addprefix $(BINDIR)/,$(SRCFFT)) : $(BINDIR)/% : $(SRCDIR)/%.c $(SRCDIR)/iio.o
	$(CC) $(CFLAGS) $^ -o $@ $(IIOLIBS) $(FFTLIBS)

$(SRCDIR)/iio.o: c/iio.c c/iio.h
	$(CC) $(CFLAGS) -c $< -o $@

$(SRCDIR)/rpc.o: c/rpc.c c/xfopen.c
	$(CC) $(CFLAGS) -c $< -o $@

$(BINDIR)/bin2asc: c/bin2asc.c
	$(CC) $(CFLAGS) $^ -o $@

$(BINDIR)/siftu: c/siftu.c c/siftie.c
	$(CC) $(CFLAGS) $< -lm -o $@

$(BINDIR)/ransac: c/ransac.c c/fail.c c/xmalloc.c c/xfopen.c c/homographies.c\
	c/ransac_cases.c c/parsenumbers.c c/random.c
	$(CC) $(CFLAGS) $< -lm -o $@

$(BINDIR)/srtm4: c/srtm4.c $(SRCDIR)/geoid_height_wrapper.o
	$(CC) $(CFLAGS) -DMAIN_SRTM4 $^ $(IIOLIBS) $(LDLIBS) -lGeographic -o $@

$(BINDIR)/srtm4_which_tile: c/srtm4.c $(SRCDIR)/geoid_height_wrapper.o
	$(CC) $(CFLAGS) -DMAIN_SRTM4_WHICH_TILE $^ $(IIOLIBS) $(LDLIBS) -lGeographic -o $@

$(BINDIR)/watermask: $(SRCDIR)/iio.o $(SRCDIR)/geoid_height_wrapper.o $(SRCDIR)/watermask.c $(SRCDIR)/fail.c\
	$(SRCDIR)/xmalloc.c $(SRCDIR)/pickopt.c $(SRCDIR)/rpc.c $(SRCDIR)/srtm4.c $(SRCDIR)/parsenumbers.c
	$(CC) $(CFLAGS) c/iio.o $(SRCDIR)/geoid_height_wrapper.o $(SRCDIR)/watermask.c $(IIOLIBS) $(LDLIBS) -lGeographic -o $@

$(BINDIR)/disp_to_h: $(SRCDIR)/iio.o $(SRCDIR)/rpc.o c/disp_to_h.c c/vvector.h c/rpc.h c/read_matrix.c
	$(CC) $(CFLAGS) c/iio.o $(SRCDIR)/rpc.o c/disp_to_h.c $(IIOLIBS) -o $@

$(BINDIR)/colormesh: $(SRCDIR)/iio.o $(SRCDIR)/rpc.o $(SRCDIR)/geographiclib_wrapper.o c/colormesh.c c/fail.c c/rpc.h c/read_matrix.c c/smapa.h
	$(CC) $(CFLAGS) c/iio.o $(SRCDIR)/rpc.o $(SRCDIR)/geographiclib_wrapper.o c/colormesh.c $(IIOLIBS) $(LDLIBS) -lGeographic -o $@

$(BINDIR)/disp2ply: $(SRCDIR)/iio.o $(SRCDIR)/rpc.o $(SRCDIR)/geographiclib_wrapper.o c/disp2ply.c c/fail.c c/rpc.h c/read_matrix.c c/smapa.h
	$(CC) $(CFLAGS) c/iio.o $(SRCDIR)/rpc.o $(SRCDIR)/geographiclib_wrapper.o c/disp2ply.c $(IIOLIBS) $(LDLIBS) -lGeographic -o $@

$(BINDIR)/plyextrema: $(SRCDIR)/plyextrema.c $(SRCDIR)/iio.o
	$(CC) $(CFLAGS)  $^ -o $@ $(IIOLIBS)

$(BINDIR)/plyflatten: $(SRCDIR)/plyflatten.c $(SRCDIR)/iio.o
	$(CC) $(CFLAGS) -I/usr/include/geotiff $^ -o $@ $(IIOLIBS) $(GEOLIBS)

$(BINDIR)/plytodsm: $(SRCDIR)/plytodsm.c $(SRCDIR)/iio.o
	$(CC) $(CFLAGS) -I/usr/include/geotiff $^ -o $@ $(IIOLIBS) $(GEOLIBS)

# Geographiclib wrappers
$(SRCDIR)/geographiclib_wrapper.o: c/geographiclib_wrapper.cpp
	$(CXX) $(CXXFLAGS) -c $^ -o $@

$(SRCDIR)/geoid_height_wrapper.o: c/geoid_height_wrapper.cpp
	$(CXX) $(CXXFLAGS) -c $^ -o $@ -DGEOID_DATA_FILE_PATH="\"$(CURDIR)/c\""

<<<<<<< HEAD
=======
# automatic dependency generation
-include makefile.dep
ALL_SOURCES=`ls c/*.c c/*.cc c/*.cpp`
.PHONY:
depend:
	$(CC) -MM $(ALL_SOURCES) | sed '/^[^ ]/s/^/c\//' > makefile.dep


>>>>>>> 667d118f
# rules for cleaning, nothing interesting below this point
clean: clean_homography clean_asift clean_sift clean_imscript clean_msmw\
	clean_msmw2 clean_msmw3 clean_tvl1 clean_sgbm clean_mgm clean_piio\
	clean_depend

clean_depend:
	$(RM) makefile.dep

clean_homography:
	$(MAKE) -C c/homography clean
	$(RM) $(BINDIR)/homography

clean_sift:
	$(MAKE) -C c/sift clean
	$(RM) $(BINDIR)/sift_roi
	$(RM) $(BINDIR)/matching

clean_asift:
	$(RM) -r $(BINDIR)/build_asift
	$(RM) $(BINDIR)/demo_ASIFT

clean_imscript:
	$(RM) $(PROGRAMS)
	$(RM) $(SRCDIR)/iio.o
	$(RM) $(SRCDIR)/rpc.o

clean_msmw:
	$(RM) -r $(BINDIR)/build_msmw
	$(RM) $(BINDIR)/iip_stereo_correlation_multi_win2

clean_msmw2:
	$(RM) -r $(BINDIR)/build_msmw2
	$(RM) $(BINDIR)/iip_stereo_correlation_multi_win2_newversion

clean_msmw3:
	$(RM) -r $(BINDIR)/build_msmw3
	$(RM) $(BINDIR)/msmw

clean_tvl1:
	$(MAKE) -C 3rdparty/tvl1flow_3 clean
	$(RM) $(BINDIR)/tvl1flow
	$(RM) $(BINDIR)/callTVL1.sh

clean_sgbm:
	$(MAKE) -C 3rdparty/sgbm clean
	$(RM) $(BINDIR)/sgbm

clean_mgm:
	$(MAKE) -C 3rdparty/mgm clean
	$(RM) $(BINDIR)/mgm

clean_piio:
	$(MAKE) -C s2plib/piio clean

.PHONY: default all sift sgbm sgbm_opencv msmw tvl1 imscript clean clean_sift\
	clean_imscript clean_msmw clean_msmw2 clean_tvl1 clean_sgbm clean_piio test<|MERGE_RESOLUTION|>--- conflicted
+++ resolved
@@ -175,8 +175,6 @@
 $(SRCDIR)/geoid_height_wrapper.o: c/geoid_height_wrapper.cpp
 	$(CXX) $(CXXFLAGS) -c $^ -o $@ -DGEOID_DATA_FILE_PATH="\"$(CURDIR)/c\""
 
-<<<<<<< HEAD
-=======
 # automatic dependency generation
 -include makefile.dep
 ALL_SOURCES=`ls c/*.c c/*.cc c/*.cpp`
@@ -185,7 +183,6 @@
 	$(CC) -MM $(ALL_SOURCES) | sed '/^[^ ]/s/^/c\//' > makefile.dep
 
 
->>>>>>> 667d118f
 # rules for cleaning, nothing interesting below this point
 clean: clean_homography clean_asift clean_sift clean_imscript clean_msmw\
 	clean_msmw2 clean_msmw3 clean_tvl1 clean_sgbm clean_mgm clean_piio\
