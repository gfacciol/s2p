--- conflicted
+++ resolved
@@ -5,8 +5,6 @@
 QuickBird, Spot or Ikonos. It generates automatically 3D point clouds and
 digital surface models from stereo pairs (two images) or tri-stereo sets (three
 images).
-
-UPDATE: tri-stereo is currently *not supported*
 
 The main language is Python, although several operations are handled by
 binaries written in C.
@@ -44,25 +42,16 @@
 ### From a python interpreter
 An other way is to import the `s2p` module in a python session, and run the
 functions `process_pair` or `process_triplet`, depending on the kind of dataset
-<<<<<<< HEAD
-you have (stereo pair or triplet), to generate an altitude map,
-and then generate a 3D point cloud from this altitude map using the function
-`generate_cloud`.
-=======
 you have (stereo pair or triplet), to generate an altitude map.  A 3D point
 cloud can be generated from this altitude map using the function
 `generate_cloud`, and then a raster digital surface model map can be generated
 from the 3D point cloud.
->>>>>>> 85c1f350
 
     python
     >>> import s2p
     >>> alt_map = s2p.process_triplet('test', 'pan1.tif', 'rpc1.xml', 'pan2.tif', 'rpc2.xml', 'pan3.tif', 'rpc3.xml', 25150, 24250, 300, 300, 3)
     >>> s2p.generate_cloud('test', 'pan1.tif', 'rpc1.xml', 'xs1.tif', 25150, 24250, 300, 300, alt_map)
-<<<<<<< HEAD
-=======
     >>> s2p.generate_dsm('test/dsm.tif', ['test/cloud.ply'], 4)
->>>>>>> 85c1f350
 
 See the docstrings of the functions `process_pair`, `process_triplet`,
 `generate_cloud` and `generate_dsm` for a complete description of their
